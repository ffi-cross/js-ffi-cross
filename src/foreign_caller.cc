--- conflicted
+++ resolved
@@ -55,35 +55,6 @@
   return scope.Close(args.This());
 }
 
-<<<<<<< HEAD
-Handle<Value> ForeignCaller::Exec(const Arguments& args)
-{
-    HandleScope     scope;
-    ForeignCaller   *self = ObjectWrap::Unwrap<ForeignCaller>(args.This());
-
-    if (self->m_async) {
-        HandleScope scope;
-        AsyncCallParams *p = new AsyncCallParams();
-
-        // cuter way of doing this?
-        p->cif  = self->m_cif;
-        p->ptr  = self->m_fn;
-        p->res  = self->m_res;
-        p->args = self->m_fnargs;
-
-        // get the events.EventEmitter constructor
-        Local<Object> global = Context::GetCurrent()->Global();
-        Local<Object> events = global->Get(String::NewSymbol("process"))->ToObject();
-        Local<Function> emitterConstructor = Local<Function>::Cast(events->Get(String::NewSymbol("EventEmitter")));
-
-        // construct a new process.Promise object
-        p->emitter = Persistent<Object>::New(emitterConstructor->NewInstance());
-
-        BEGIN_ASYNC(p, ForeignCaller::AsyncFFICall, ForeignCaller::FinishAsyncFFICall);
-        return scope.Close(p->emitter);
-    }
-    else {
-=======
 Handle<Value> ForeignCaller::Exec(const Arguments& args) {
   HandleScope     scope;
   ForeignCaller   *self = ObjectWrap::Unwrap<ForeignCaller>(args.This());
@@ -108,7 +79,6 @@
     BEGIN_ASYNC(p, ForeignCaller::AsyncFFICall, ForeignCaller::FinishAsyncFFICall);
     return scope.Close(p->emitter);
   } else {
->>>>>>> 326ff0ab
 #if __OBJC__ || __OBJC2__
     @try {
 #endif
@@ -128,21 +98,6 @@
   return Undefined();
 }
 
-<<<<<<< HEAD
-async_rtn ForeignCaller::AsyncFFICall(uv_work_t *req)
-{
-    AsyncCallParams *p = (AsyncCallParams *)req->data;
-    ffi_call(p->cif, p->ptr, p->res, p->args);
-    RETURN_ASYNC;
-}
-
-async_rtn ForeignCaller::FinishAsyncFFICall(uv_work_t *req)
-{
-    HandleScope scope;
-
-    AsyncCallParams *p = (AsyncCallParams *)req->data;
-    Local<Value> argv[1];
-=======
 async_rtn ForeignCaller::AsyncFFICall(uv_work_t *req) {
   AsyncCallParams *p = (AsyncCallParams *)req->data;
   ffi_call(p->cif, p->ptr, p->res, p->args);
@@ -151,7 +106,6 @@
 
 async_rtn ForeignCaller::FinishAsyncFFICall(uv_work_t *req) {
   HandleScope scope;
->>>>>>> 326ff0ab
 
   AsyncCallParams *p = (AsyncCallParams *)req->data;
   Local<Value> argv[1];
@@ -167,24 +121,15 @@
   // emit a success event
   emit->Call(p->emitter, 1, argv);
 
-<<<<<<< HEAD
-    // dispose of our persistent handle to the EventEmitter object
-    p->emitter.Dispose();
-=======
   // dispose of our persistent handle to the EventEmitter object
   p->emitter.Dispose();
 
   // free up our memory (allocated in FFICall)
   delete p;
->>>>>>> 326ff0ab
 
   if (try_catch.HasCaught()) {
     FatalException(try_catch);
   }
 
-<<<<<<< HEAD
-    RETURN_ASYNC_AFTER;
-=======
   RETURN_ASYNC_AFTER;
->>>>>>> 326ff0ab
 }
#include <stdio.h>
#include <stdlib.h>
#include <stdarg.h>
#include <string.h>
#include <dlfcn.h>
#include <sys/mman.h>
#ifdef __APPLE__
#include <ffi/ffi.h>
#else
#include <ffi.h>
#endif
#include <node/eio.h>
#include <node/node_events.h>
#include <node_object_wrap.h>
#include <node.h>
#include <pthread.h>
#include <queue>
#include "_node-ffi.h"

#define SZ_BYTE     255

Pointer::Pointer(unsigned char *ptr)
{
    this->m_ptr = ptr;
    this->m_allocated = 0;
}

Pointer::~Pointer()
{
    if (this->m_allocated) {
        //printf("Pointer destructor called on ALLOCATED area\n");
        free(this->m_ptr);
    }
}

Persistent<FunctionTemplate> Pointer::pointer_template;

Handle<FunctionTemplate> Pointer::MakeTemplate()
{
    HandleScope scope;
    Handle<FunctionTemplate> t = FunctionTemplate::New(New);

    Local<ObjectTemplate> inst = t->InstanceTemplate();
    inst->SetInternalFieldCount(2);
    inst->SetAccessor(String::NewSymbol("address"), GetAddress);
    inst->SetAccessor(String::NewSymbol("allocated"), GetAllocated);
    
    return scope.Close(t);
}

void Pointer::Initialize(Handle<Object> target)
{
    HandleScope scope;
    
    if (pointer_template.IsEmpty()) {
        pointer_template = Persistent<FunctionTemplate>::New(MakeTemplate());
    }
    
    Handle<FunctionTemplate> t = pointer_template;
    
    NODE_SET_PROTOTYPE_METHOD(t, "seek", Seek);
    NODE_SET_PROTOTYPE_METHOD(t, "putByte", PutByte);
    NODE_SET_PROTOTYPE_METHOD(t, "getByte", GetByte);
    NODE_SET_PROTOTYPE_METHOD(t, "putInt8", PutInt8);
    NODE_SET_PROTOTYPE_METHOD(t, "getInt8", GetInt8);
    NODE_SET_PROTOTYPE_METHOD(t, "putInt16", PutInt16);
    NODE_SET_PROTOTYPE_METHOD(t, "getInt16", GetInt16);
    NODE_SET_PROTOTYPE_METHOD(t, "putUInt16", PutUInt16);
    NODE_SET_PROTOTYPE_METHOD(t, "getUInt16", GetUInt16);
    NODE_SET_PROTOTYPE_METHOD(t, "putInt32", PutInt32);
    NODE_SET_PROTOTYPE_METHOD(t, "getInt32", GetInt32);
    NODE_SET_PROTOTYPE_METHOD(t, "putUInt32", PutUInt32);
    NODE_SET_PROTOTYPE_METHOD(t, "getUInt32", GetUInt32);
    NODE_SET_PROTOTYPE_METHOD(t, "putInt64", PutInt64);
    NODE_SET_PROTOTYPE_METHOD(t, "getInt64", GetInt64);
    NODE_SET_PROTOTYPE_METHOD(t, "putUInt64", PutUInt64);
    NODE_SET_PROTOTYPE_METHOD(t, "getUInt64", GetUInt64);
    NODE_SET_PROTOTYPE_METHOD(t, "putFloat", PutFloat);
    NODE_SET_PROTOTYPE_METHOD(t, "getFloat", GetFloat);
    NODE_SET_PROTOTYPE_METHOD(t, "putDouble", PutDouble);
    NODE_SET_PROTOTYPE_METHOD(t, "getDouble", GetDouble);
    NODE_SET_PROTOTYPE_METHOD(t, "putPointer", PutPointerMethod);
    NODE_SET_PROTOTYPE_METHOD(t, "getPointer", GetPointerMethod);
    NODE_SET_PROTOTYPE_METHOD(t, "putCString", PutCString);
    NODE_SET_PROTOTYPE_METHOD(t, "getCString", GetCString);
    NODE_SET_PROTOTYPE_METHOD(t, "isNull", IsNull);
    
    target->Set(String::NewSymbol("Pointer"), t->GetFunction());
}

unsigned char *Pointer::GetPointer()
{
    return this->m_ptr;
}

void Pointer::MovePointer(int bytes)
{
    this->m_ptr += bytes;
}

void Pointer::Alloc(size_t bytes)
{
    if (!this->m_allocated && bytes > 0) {
        this->m_ptr = (unsigned char *)malloc(bytes);
        
        if (this->m_ptr != NULL) {
            this->m_allocated = bytes;
        }
        else {
            throw "malloc(): Could not allocate Memory";
        }
    }
}

Handle<Object> Pointer::WrapInstance(Pointer *inst)
{
    HandleScope     scope;
    Local<Object>   obj = pointer_template->GetFunction()->NewInstance();
    inst->Wrap(obj);
    return scope.Close(obj);
}

Handle<Object> Pointer::WrapPointer(unsigned char *ptr)
{
    return WrapInstance(new Pointer(ptr));
}

Handle<Value> Pointer::New(const Arguments& args)
{
    HandleScope     scope;
    Pointer         *self = new Pointer(NULL);
    
    if (args.Length() == 1 && args[0]->IsNumber()) {
        unsigned int sz = args[0]->Uint32Value();
        self->Alloc(sz);
    }
    
    // TODO: Figure out how to throw an exception here for zero args but not
    // break WrapPointer's NewInstance() call.
    
    self->Wrap(args.This());
    return args.This();
}

Handle<Value> Pointer::GetAddress(Local<String> name, const AccessorInfo& info)
{
    HandleScope     scope;
    Pointer         *self = ObjectWrap::Unwrap<Pointer>(info.Holder());
    Handle<Value>   ret;
    
    // TODO: make this access the private var directly
    ret = Number::New((size_t)self->GetPointer());
    
    return scope.Close(ret);
}

Handle<Value> Pointer::GetAllocated(Local<String> name, const AccessorInfo& info)
{
    HandleScope     scope;
    Pointer         *self = ObjectWrap::Unwrap<Pointer>(info.Holder());
    Handle<Value>   ret;
    
    ret = Integer::New(self->m_allocated);
    
    return scope.Close(ret);
}


Handle<Value> Pointer::Seek(const Arguments& args)
{
    HandleScope     scope;
    Pointer         *self = ObjectWrap::Unwrap<Pointer>(args.This());
    Handle<Value>   ret;
    
    if (args.Length() > 0 && args[0]->IsNumber()) {
        size_t offset = args[0]->IntegerValue();
        ret = WrapPointer(static_cast<unsigned char *>(self->GetPointer()) + offset);      
    }
    else {
        return ThrowException(String::New("Must specify an offset"));
    }
    
    return scope.Close(ret);
}

Handle<Value> Pointer::PutByte(const Arguments& args)
{    
    HandleScope     scope;
    Pointer         *self = ObjectWrap::Unwrap<Pointer>(args.This());
    unsigned char   *ptr = self->GetPointer();

    if (args.Length() >= 1 && args[0]->IsNumber()) {
        unsigned int val = args[0]->Uint32Value();
        
        if (val <= SZ_BYTE) {
            unsigned char conv = val;
            *ptr = conv;
        }
        else {
            return ThrowException(String::New("Byte out of Range."));
        }
    }
    if (args.Length() == 2 && args[1]->IsBoolean() && args[1]->BooleanValue()) {
        self->MovePointer(sizeof(unsigned char));
    }

    return Undefined();
}

Handle<Value> Pointer::GetByte(const Arguments& args)
{
    HandleScope     scope;
    Pointer         *self = ObjectWrap::Unwrap<Pointer>(args.This());
    unsigned char   *ptr = self->GetPointer();

    if (args.Length() == 1 && args[0]->IsBoolean() && args[0]->BooleanValue()) {
        self->MovePointer(sizeof(unsigned char));
    }

    return scope.Close(Integer::New(*ptr));
}

Handle<Value> Pointer::PutInt8(const Arguments& args)
{    
    HandleScope     scope;
    Pointer         *self = ObjectWrap::Unwrap<Pointer>(args.This());
    unsigned char   *ptr = self->GetPointer();

    if (args.Length() >= 1 && args[0]->IsNumber()) {
        int val = args[0]->Int32Value();
        
        if (val >= (0 - (SZ_BYTE / 2)) && val <= (SZ_BYTE / 2)) {
            char conv = val;
            *ptr = conv;
        }
        else {
            return ThrowException(String::New("Value out of Range."));
        }
    }
    if (args.Length() == 2 && args[1]->IsBoolean() && args[1]->BooleanValue()) {
        self->MovePointer(sizeof(char));
    }

    return Undefined();
}

Handle<Value> Pointer::GetInt8(const Arguments& args)
{
    HandleScope     scope;
    Pointer         *self = ObjectWrap::Unwrap<Pointer>(args.This());
    unsigned char   *ptr = self->GetPointer();

    if (args.Length() == 1 && args[0]->IsBoolean() && args[0]->BooleanValue()) {
        self->MovePointer(sizeof(char));
    }

    return scope.Close(Integer::New(*(char *)ptr));
}


Handle<Value> Pointer::PutInt16(const Arguments& args)
{
    HandleScope     scope;
    Pointer         *self = ObjectWrap::Unwrap<Pointer>(args.This());
    unsigned char   *ptr = self->GetPointer();

    // TODO: Exception handling here for out of range values
    if (args.Length() >= 1 && args[0]->IsNumber()) {
        short val = args[0]->Int32Value();
        memcpy(ptr, &val, sizeof(short));
    }
    if (args.Length() == 2 && args[1]->IsBoolean() && args[1]->BooleanValue()) {
        self->MovePointer(sizeof(short));
    }
    
    return Undefined();
}

Handle<Value> Pointer::GetInt16(const Arguments& args)
{
    HandleScope     scope;
    Pointer         *self = ObjectWrap::Unwrap<Pointer>(args.This());
    unsigned char   *ptr = self->GetPointer();
    short           val = *((short *)ptr);

    if (args.Length() == 1 && args[0]->IsBoolean() && args[0]->BooleanValue()) {
        self->MovePointer(sizeof(short));
    }
    
    return scope.Close(Integer::New(val));
}

Handle<Value> Pointer::PutUInt16(const Arguments& args)
{
    HandleScope     scope;
    Pointer         *self = ObjectWrap::Unwrap<Pointer>(args.This());
    unsigned char   *ptr = self->GetPointer();

    // TODO: Exception handling here for out of range values
    if (args.Length() >= 1 && args[0]->IsNumber()) {
        unsigned short val = (unsigned short)args[0]->Uint32Value();
        memcpy(ptr, &val, sizeof(unsigned short));
    }
    if (args.Length() == 2 && args[1]->IsBoolean() && args[1]->BooleanValue()) {
        self->MovePointer(sizeof(unsigned short));
    }
    
    return Undefined();
}

Handle<Value> Pointer::GetUInt16(const Arguments& args)
{
    HandleScope     scope;
    Pointer         *self = ObjectWrap::Unwrap<Pointer>(args.This());
    unsigned char   *ptr = self->GetPointer();
    unsigned short  val = *((unsigned short *)ptr);

    if (args.Length() == 1 && args[0]->IsBoolean() && args[0]->BooleanValue()) {
        self->MovePointer(sizeof(unsigned short));
    }

    return scope.Close(Integer::New(val));
}

Handle<Value> Pointer::PutInt32(const Arguments& args)
{
    HandleScope     scope;
    Pointer         *self = ObjectWrap::Unwrap<Pointer>(args.This());
    unsigned char   *ptr = self->GetPointer();

    if (args.Length() >= 1 && args[0]->IsNumber()) {
        int val = args[0]->Int32Value();
        memcpy(ptr, &val, sizeof(int));
    }
    if (args.Length() == 2 && args[1]->IsBoolean() && args[1]->BooleanValue()) {
        self->MovePointer(sizeof(int));
    }
    
    return Undefined();
}

Handle<Value> Pointer::GetInt32(const Arguments& args)
{
    HandleScope     scope;
    Pointer         *self = ObjectWrap::Unwrap<Pointer>(args.This());
    unsigned char   *ptr = self->GetPointer();
    int             val = *((int *)ptr);

    if (args.Length() == 1 && args[0]->IsBoolean() && args[0]->BooleanValue()) {
        self->MovePointer(sizeof(int));
    }
    
    return scope.Close(Integer::New(val));
}

Handle<Value> Pointer::PutUInt32(const Arguments& args)
{
    HandleScope     scope;
    Pointer         *self = ObjectWrap::Unwrap<Pointer>(args.This());
    unsigned char   *ptr = self->GetPointer();

    if (args.Length() >= 1 && args[0]->IsNumber()) {
        unsigned int val = args[0]->Uint32Value();
        memcpy(ptr, &val, sizeof(unsigned int));
    }
    if (args.Length() == 2 && args[1]->IsBoolean() && args[1]->BooleanValue()) {
        self->MovePointer(sizeof(unsigned int));
    }
    
    return Undefined();
}

Handle<Value> Pointer::GetUInt32(const Arguments& args)
{
    HandleScope     scope;
    Pointer         *self = ObjectWrap::Unwrap<Pointer>(args.This());
    unsigned char   *ptr = self->GetPointer();
    unsigned int    val = *((unsigned int *)ptr);

    if (args.Length() == 1 && args[0]->IsBoolean() && args[0]->BooleanValue()) {
        self->MovePointer(sizeof(unsigned int));
    }

    return scope.Close(Integer::NewFromUnsigned(val));
}

Handle<Value> Pointer::PutInt64(const Arguments& args)
{
    HandleScope     scope;
    Pointer         *self = ObjectWrap::Unwrap<Pointer>(args.This());
    unsigned char   *ptr = self->GetPointer();

    if (args.Length() >= 1 && args[0]->IsNumber()) {
        int64_t val = args[0]->IntegerValue();
        memcpy(ptr, &val, sizeof(int64_t));
    }
    if (args.Length() == 2 && args[1]->IsBoolean() && args[1]->BooleanValue()) {
        self->MovePointer(sizeof(int64_t));
    }
    
    return Undefined();
}

Handle<Value> Pointer::GetInt64(const Arguments& args)
{
    HandleScope     scope;
    Pointer         *self = ObjectWrap::Unwrap<Pointer>(args.This());
    unsigned char   *ptr = self->GetPointer();
    int64_t         val = *((int64_t *)ptr);

    if (args.Length() == 1 && args[0]->IsBoolean() && args[0]->BooleanValue()) {
        self->MovePointer(sizeof(int64_t));
    }
    
    // TODO: A way for V8 to take this int64_t as what it should be?
    return scope.Close(Number::New(val));
}

Handle<Value> Pointer::PutUInt64(const Arguments& args)
{
    HandleScope     scope;
    Pointer         *self = ObjectWrap::Unwrap<Pointer>(args.This());
    unsigned char   *ptr = self->GetPointer();

    if (args.Length() >= 1 && args[0]->IsNumber()) {
        uint64_t val = args[0]->IntegerValue();
        memcpy(ptr, &val, sizeof(uint64_t));
    }
    if (args.Length() == 2 && args[1]->IsBoolean() && args[1]->BooleanValue()) {
        self->MovePointer(sizeof(uint64_t));
    }
    
    return Undefined();
}

Handle<Value> Pointer::GetUInt64(const Arguments& args)
{
    HandleScope     scope;
    Pointer         *self = ObjectWrap::Unwrap<Pointer>(args.This());
    unsigned char   *ptr = self->GetPointer();
    uint64_t        val = *((uint64_t *)ptr);

    if (args.Length() == 1 && args[0]->IsBoolean() && args[0]->BooleanValue()) {
        self->MovePointer(sizeof(uint64_t));
    }

    // TODO: A way for V8 to take this int64_t as what it should be?
    return scope.Close(Number::New(val));
}

Handle<Value> Pointer::PutFloat(const Arguments& args)
{
    HandleScope     scope;
    Pointer         *self = ObjectWrap::Unwrap<Pointer>(args.This());
    unsigned char   *ptr = self->GetPointer();

    if (args.Length() >= 1 && args[0]->IsNumber()) {
        float val = args[0]->NumberValue();
        memcpy(ptr, &val, sizeof(float));
    }
    if (args.Length() == 2 && args[1]->IsBoolean() && args[1]->BooleanValue()) {
        self->MovePointer(sizeof(float));
    }
    
    return Undefined();
}

Handle<Value> Pointer::GetFloat(const Arguments& args)
{
    HandleScope     scope;
    Pointer         *self = ObjectWrap::Unwrap<Pointer>(args.This());
    unsigned char   *ptr = self->GetPointer();
    float           val = *((float *)ptr);
    double          valRet = val;
    
    if (args.Length() == 1 && args[0]->IsBoolean() && args[0]->BooleanValue()) {
        self->MovePointer(sizeof(float));
    }
    
    return scope.Close(Number::New(valRet));
}

Handle<Value> Pointer::PutDouble(const Arguments& args)
{
    HandleScope     scope;
    Pointer         *self = ObjectWrap::Unwrap<Pointer>(args.This());
    unsigned char   *ptr = self->GetPointer();

    if (args.Length() >= 1 && args[0]->IsNumber()) {
        double val = args[0]->NumberValue();
        memcpy(ptr, &val, sizeof(double));
    }
    if (args.Length() == 2 && args[1]->IsBoolean() && args[1]->BooleanValue()) {
        self->MovePointer(sizeof(double));
    }
    
    return Undefined();
}

Handle<Value> Pointer::GetDouble(const Arguments& args)
{
    HandleScope     scope;
    Pointer         *self = ObjectWrap::Unwrap<Pointer>(args.This());
    unsigned char   *ptr = self->GetPointer();
    double          val = *((double *)ptr);
    
    if (args.Length() == 1 && args[0]->IsBoolean() && args[0]->BooleanValue()) {
        self->MovePointer(sizeof(double));
    }
    
    return scope.Close(Number::New(val));
}

Handle<Value> Pointer::PutPointerMethod(const Arguments& args)
{
    HandleScope     scope;
    Pointer         *self = ObjectWrap::Unwrap<Pointer>(args.This());
    unsigned char   *ptr = self->GetPointer();

    if (args.Length() >= 1) {
        Pointer *obj = ObjectWrap::Unwrap<Pointer>(args[0]->ToObject());
        *((unsigned char **)ptr) = obj->GetPointer();
        //printf("Pointer::PutPointerMethod: writing pointer %p at %p\n", *((unsigned char **)ptr), ptr);

        if (args.Length() == 2 && args[1]->IsBoolean() && args[1]->BooleanValue()) {
            self->MovePointer(sizeof(unsigned char *));
        }
    }
    
    return Undefined();
}

Handle<Value> Pointer::GetPointerMethod(const Arguments& args)
{
    HandleScope     scope;
    Pointer         *self = ObjectWrap::Unwrap<Pointer>(args.This());
    unsigned char   *ptr = self->GetPointer();
    unsigned char   *val;
    unsigned char   **dptr = (unsigned char **)ptr;
    
    val = *((unsigned char **)ptr);
    
    //printf("Pointer::GetPointerMethod: got %p from %p\n", val, ptr);
    
    if (args.Length() == 1 && args[0]->IsBoolean() && args[0]->BooleanValue()) {
        self->MovePointer(sizeof(unsigned char *));
    }
    
    return scope.Close(WrapPointer(val));
}

Handle<Value> Pointer::PutCString(const Arguments& args)
{
    HandleScope     scope;
    Pointer         *self = ObjectWrap::Unwrap<Pointer>(args.This());
    unsigned char   *ptr = self->GetPointer();

    if (args.Length() >= 1 && args[0]->IsString()) {
        String::Utf8Value str(args[0]->ToString());
        strcpy((char *)ptr, *str);
        
        // printf("Pointer::PutCString: (%p) %s\n", ptr, *str);
        
        if (args.Length() == 2 && args[1]->IsBoolean() && args[1]->BooleanValue()) {
            self->MovePointer(strlen(*str));
        }
    }
    
    return Undefined();
}

Handle<Value> Pointer::GetCString(const Arguments& args)
{
    HandleScope     scope;
    Pointer         *self = ObjectWrap::Unwrap<Pointer>(args.This());
    char            *val = (char *)self->GetPointer();
    
    if (args.Length() == 1 && args[0]->IsBoolean() && args[0]->BooleanValue()) {
        self->MovePointer(sizeof(unsigned char *));
    }
    
    //printf("Pointer::GetCString (%p): %s\n", self->GetPointer(), val);
    
    return scope.Close(String::New(val));
}

Handle<Value> Pointer::IsNull(const Arguments& args)
{
    HandleScope     scope;
    Pointer         *self = ObjectWrap::Unwrap<Pointer>(args.This());
    return scope.Close(Boolean::New(self->GetPointer() == NULL));
}

///////////////


void FFI::InitializeStaticFunctions(Handle<Object> target)
{
    Local<Object>       o = Object::New();
    
    // abs and atoi here for testing purposes
    o->Set(String::New("abs"),      Pointer::WrapPointer((unsigned char *)abs));
    o->Set(String::New("atoi"),     Pointer::WrapPointer((unsigned char *)atoi));
    o->Set(String::New("dlopen"),   Pointer::WrapPointer((unsigned char *)dlopen));
    o->Set(String::New("dlclose"),  Pointer::WrapPointer((unsigned char *)dlclose));
    o->Set(String::New("dlsym"),    Pointer::WrapPointer((unsigned char *)dlsym));
    o->Set(String::New("dlerror"),  Pointer::WrapPointer((unsigned char *)dlerror));
    
    target->Set(String::NewSymbol("StaticFunctions"), o);
}

///////////////

void FFI::InitializeBindings(Handle<Object> target)
{
    Local<Object> o = Object::New();
    
    o->Set(String::New("call"),             FunctionTemplate::New(FFICall)->GetFunction());
    o->Set(String::New("prepCif"),          FunctionTemplate::New(FFIPrepCif)->GetFunction());
   
    o->Set(String::New("POINTER_SIZE"),     Integer::New(sizeof(unsigned char *)));
    o->Set(String::New("SIZE_SIZE"),        Integer::New(sizeof(size_t)));
    o->Set(String::New("FFI_TYPE_SIZE"),    Integer::New(sizeof(ffi_type)));
    
    Local<Object> smap = Object::New();
    smap->Set(String::New("byte"),      Integer::New(sizeof(unsigned char)));
    smap->Set(String::New("int8"),      Integer::New(sizeof(char)));    
    smap->Set(String::New("int16"),     Integer::New(sizeof(short)));
    smap->Set(String::New("uint16"),    Integer::New(sizeof(unsigned short)));    
    smap->Set(String::New("int32"),     Integer::New(sizeof(int)));
    smap->Set(String::New("uint32"),    Integer::New(sizeof(unsigned int)));
    smap->Set(String::New("int32"),     Integer::New(sizeof(int64_t)));
    smap->Set(String::New("uint32"),    Integer::New(sizeof(uint64_t)));
    smap->Set(String::New("float"),     Integer::New(sizeof(float)));
    smap->Set(String::New("double"),    Integer::New(sizeof(double)));
    smap->Set(String::New("pointer"),   Integer::New(sizeof(unsigned char *)));
    smap->Set(String::New("string"),    Integer::New(sizeof(char *)));
    
    Local<Object> ftmap = Object::New();
    ftmap->Set(String::New("void"),     Pointer::WrapPointer((unsigned char *)&ffi_type_void));
    ftmap->Set(String::New("byte"),     Pointer::WrapPointer((unsigned char *)&ffi_type_uint8));
    ftmap->Set(String::New("int8"),     Pointer::WrapPointer((unsigned char *)&ffi_type_sint8));
    ftmap->Set(String::New("uint16"),   Pointer::WrapPointer((unsigned char *)&ffi_type_uint16));
    ftmap->Set(String::New("int16"),    Pointer::WrapPointer((unsigned char *)&ffi_type_sint16));
    ftmap->Set(String::New("uint32"),   Pointer::WrapPointer((unsigned char *)&ffi_type_uint32));
    ftmap->Set(String::New("int32"),    Pointer::WrapPointer((unsigned char *)&ffi_type_sint32));
    ftmap->Set(String::New("uint64"),   Pointer::WrapPointer((unsigned char *)&ffi_type_uint64));
    ftmap->Set(String::New("sint64"),   Pointer::WrapPointer((unsigned char *)&ffi_type_sint64));
    ftmap->Set(String::New("float"),    Pointer::WrapPointer((unsigned char *)&ffi_type_float));
    ftmap->Set(String::New("double"),   Pointer::WrapPointer((unsigned char *)&ffi_type_double));
    ftmap->Set(String::New("pointer"),  Pointer::WrapPointer((unsigned char *)&ffi_type_pointer));
    ftmap->Set(String::New("string"),   Pointer::WrapPointer((unsigned char *)&ffi_type_pointer));
    
    o->Set(String::New("FFI_TYPES"), ftmap);
    o->Set(String::New("TYPE_SIZE_MAP"), smap);
    target->Set(String::NewSymbol("Bindings"), o);
}

int FFI::AsyncFFICall(eio_req *req)
{        
    AsyncCallParams *p = (AsyncCallParams *)req->data;
    ffi_call(p->cif, p->ptr, p->res, p->args);
    return 0;
}

int FFI::FinishAsyncFFICall(eio_req *req)
{
    AsyncCallParams *p = (AsyncCallParams *)req->data;
    Local<Value> argv[0];
    
    // emit a success event
    Local<Function> emit = Local<Function>::Cast(p->emitter->Get(String::NewSymbol("emit")));
    emit->Call(p->emitter, 0, argv);
    
    // unref the event loop (ref'd in FFICall)
    ev_unref(EV_DEFAULT_UC);
    
    // dispose of our persistent handle to the EventEmitter object
    p->emitter.Dispose();
    
    // free up our memory (allocated in FFICall)
    delete p;
    
    return 0;
}

Handle<Value> FFI::FFICall(const Arguments& args)
{
    if (args.Length() >= 4) {
        Pointer *cif    = ObjectWrap::Unwrap<Pointer>(args[0]->ToObject());
        Pointer *fn     = ObjectWrap::Unwrap<Pointer>(args[1]->ToObject());
        Pointer *fnargs = ObjectWrap::Unwrap<Pointer>(args[2]->ToObject());
        Pointer *res    = ObjectWrap::Unwrap<Pointer>(args[3]->ToObject());
        bool async      = false;
        
        if (args.Length() == 5 && args[4]->IsBoolean() && args[4]->BooleanValue())
            async = true;
        
        // printf("FFI::FFICall: ffi_call(%p, %p, %p, %p)\n",
        //           (ffi_cif *)cif->GetPointer(),
        //           (void (*)(void))fn->GetPointer(),
        //           (void *)res->GetPointer(),
        //           (void **)fnargs->GetPointer());
<<<<<<< HEAD
         
        if (async) {            
=======
        // 
        if (async) {
            HandleScope scope;
>>>>>>> dd1ef0b6
            AsyncCallParams *p = new AsyncCallParams();
            
            // cuter way of doing this?
            p->cif = (ffi_cif *)cif->GetPointer();
            p->ptr = (void (*)(void))fn->GetPointer();
            p->res = (void *)res->GetPointer();
            p->args = (void **)fnargs->GetPointer();
            
            // get the events.EventEmitter constructor
            
            Local<Object> global = Context::GetCurrent()->Global();
            Local<Object> events = global->Get(String::NewSymbol("process"))->ToObject();
            Local<Function> emitterConstructor = Local<Function>::Cast(events->Get(String::NewSymbol("EventEmitter")));
            
            // construct a new process.Promise object
            p->emitter = Persistent<Object>::New(emitterConstructor->NewInstance());
            
            ev_ref(EV_DEFAULT_UC);
            eio_custom(FFI::AsyncFFICall, EIO_PRI_DEFAULT, FFI::FinishAsyncFFICall, p);
            
            return scope.Close(p->emitter);
        }
        else {
            ffi_call(
                (ffi_cif *)cif->GetPointer(),
                (void (*)(void))fn->GetPointer(),
                (void *)res->GetPointer(),
                (void **)fnargs->GetPointer()
            );
        }
    }
    else {
        return ThrowException(String::New("Not Enough Parameters"));
    }
    
    return Undefined();
}

Handle<Value> FFI::FFIPrepCif(const Arguments& args)
{
    HandleScope     scope;

    if (args.Length() == 3) {
        unsigned int nargs  = args[0]->Uint32Value();
        Pointer *rtype      = ObjectWrap::Unwrap<Pointer>(args[1]->ToObject());
        Pointer *atypes     = ObjectWrap::Unwrap<Pointer>(args[2]->ToObject());
        ffi_status status;
        
        Pointer *cif = new Pointer(NULL);
        cif->Alloc(sizeof(ffi_cif));
        
        if ((status = ffi_prep_cif(
            (ffi_cif *)cif->GetPointer(),
            FFI_DEFAULT_ABI,
            nargs,
            (ffi_type *)rtype->GetPointer(),
            (ffi_type **)atypes->GetPointer()))) {
                
            delete cif;
            return ThrowException(String::New("ffi_prep_cif() returned error."));
        }
        
        return scope.Close(Pointer::WrapInstance(cif));
    }
    else {
        return ThrowException(String::New("Not Enough Arguments"));
    }
}

ThreadedCallbackInvokation::ThreadedCallbackInvokation(CallbackInfo *cbinfo, void *retval, void **parameters)
{
    m_cbinfo = cbinfo;
    m_retval = retval;
    m_parameters = parameters;
    
    pthread_mutex_init(&m_mutex, NULL);
    pthread_cond_init(&m_cond, NULL);
    ev_ref(EV_DEFAULT_UC_); // hold the event loop open while this is executing
}

ThreadedCallbackInvokation::~ThreadedCallbackInvokation()
{
    ev_unref(EV_DEFAULT_UC_);
    pthread_cond_destroy(&m_cond);
    pthread_mutex_destroy(&m_mutex);
}

void ThreadedCallbackInvokation::SignalDoneExecuting()
{
    pthread_mutex_lock(&m_mutex);
    pthread_cond_signal(&m_cond);
    pthread_mutex_unlock(&m_mutex);
}

void ThreadedCallbackInvokation::WaitForExecution()
{
    pthread_mutex_lock(&m_mutex);
    pthread_cond_wait(&m_cond, &m_mutex);
    pthread_mutex_unlock(&m_mutex);
}

Persistent<FunctionTemplate> CallbackInfo::callback_template;
pthread_t CallbackInfo::g_mainthread;
pthread_mutex_t CallbackInfo::g_queue_mutex;
std::queue<ThreadedCallbackInvokation *> CallbackInfo::g_queue;
ev_async CallbackInfo::g_async;

CallbackInfo::CallbackInfo(Handle<Function> func, void *closure)
{
    m_function = Persistent<Function>::New(func);
    m_closure = closure;
}

CallbackInfo::~CallbackInfo()
{
    munmap(m_closure, sizeof(ffi_closure));
    m_function.Dispose();    
}

void CallbackInfo::DispatchToV8(CallbackInfo *self, void *retval, void **parameters)
{
    Handle<Value> argv[2];
    argv[0] = Pointer::WrapPointer((unsigned char *)retval);
    argv[1] = Pointer::WrapPointer((unsigned char *)parameters);
    self->m_function->Call(self->m_this, 2, argv);
}

void CallbackInfo::WatcherCallback(EV_P_ ev_async *w, int revents)
{    
    pthread_mutex_lock(&g_queue_mutex);
    
    while (!g_queue.empty()) {
        ThreadedCallbackInvokation *inv = g_queue.front();
        g_queue.pop();
        
        DispatchToV8(inv->m_cbinfo, inv->m_retval, inv->m_parameters);
        inv->SignalDoneExecuting();
    }
    
    pthread_mutex_unlock(&g_queue_mutex);
}

void CallbackInfo::Initialize(Handle<Object> target)
{
    HandleScope scope;
    
    if (callback_template.IsEmpty()) {
        callback_template = Persistent<FunctionTemplate>::New(MakeTemplate());
    }
    
    Handle<FunctionTemplate> t = callback_template;
    
    //NODE_SET_PROTOTYPE_METHOD(t, "methud", Seek);
    
    target->Set(String::NewSymbol("CallbackInfo"), t->GetFunction());
    
    // initialize our threaded invokation stuff
    g_mainthread = pthread_self();
    ev_async_init(EV_DEFAULT_UC_ &g_async, CallbackInfo::WatcherCallback);
    pthread_mutex_init(&g_queue_mutex, NULL);
    ev_async_start(EV_DEFAULT_UC_ &g_async);
    ev_unref(EV_DEFAULT_UC); // allow the event loop to exit while this is running
}

Handle<Value> CallbackInfo::New(const Arguments& args)
{
    // cif, function / TODO: Check args
    if (args.Length() >= 2) {
        Pointer         *cif        = ObjectWrap::Unwrap<Pointer>(args[0]->ToObject());
        Local<Function> callback    = Local<Function>::Cast(args[1]);
        ffi_closure     *closure;
        
        if ((closure = (ffi_closure *)mmap(NULL, sizeof(ffi_closure), PROT_READ | PROT_WRITE | PROT_EXEC,
            MAP_ANON | MAP_PRIVATE, -1, 0)) == (void*)-1)
        {
            return ThrowException(String::New("mmap() Returned Error"));
        }
        
        CallbackInfo *self = new CallbackInfo(
            callback,
            closure
        );
        
        // TODO: Check for failure here
        ffi_prep_closure(
            closure,
            (ffi_cif *)cif->GetPointer(),
            Invoke,
            (void *)self
        );
        
        self->Wrap(args.This());
        self->m_this = args.This();
        
        return args.This();
    }
    else {
        return ThrowException(String::New("Not enough arguments."));
    }
}

Handle<FunctionTemplate> CallbackInfo::MakeTemplate()
{
    HandleScope scope;
    Handle<FunctionTemplate> t = FunctionTemplate::New(New);

    Local<ObjectTemplate> inst = t->InstanceTemplate();
    inst->SetInternalFieldCount(1);
    inst->SetAccessor(String::NewSymbol("pointer"), GetPointer);
    
    return scope.Close(t);
}

void CallbackInfo::Invoke(ffi_cif *cif, void *retval, void **parameters, void *user_data)
{
    CallbackInfo    *self = (CallbackInfo *)user_data;
    
    // are we executing from another thread?
    if (!pthread_equal(pthread_self(), g_mainthread)) {
        // create a temporary storage area for our invokation parameters
        ThreadedCallbackInvokation *inv = new ThreadedCallbackInvokation(self, retval, parameters);
        
        // push it to the queue -- threadsafe
        pthread_mutex_lock(&g_queue_mutex);   
        g_queue.push(inv);
        pthread_mutex_unlock(&g_queue_mutex);
 
        // send a message to our main thread to wake up the WatchCallback loop
        ev_async_send(EV_DEFAULT_UC_ &g_async);
        
        // wait for signal from calling thread
        inv->WaitForExecution();
        
        delete inv;
    }
    else {
        DispatchToV8(self, retval, parameters);
    }
}

Handle<Value> CallbackInfo::GetPointer(Local<String> name, const AccessorInfo& info)
{
    HandleScope     scope;
    CallbackInfo    *self = ObjectWrap::Unwrap<CallbackInfo>(info.Holder());
    return scope.Close(Pointer::WrapPointer((unsigned char *)self->m_closure));
}

///////////////

extern "C" void init(Handle<Object> target)
{
    HandleScope scope;
    
    Pointer::Initialize(target);
    FFI::InitializeBindings(target);
    FFI::InitializeStaticFunctions(target);
    CallbackInfo::Initialize(target);
}<|MERGE_RESOLUTION|>--- conflicted
+++ resolved
@@ -701,14 +701,8 @@
         //           (void (*)(void))fn->GetPointer(),
         //           (void *)res->GetPointer(),
         //           (void **)fnargs->GetPointer());
-<<<<<<< HEAD
-         
-        if (async) {            
-=======
-        // 
         if (async) {
             HandleScope scope;
->>>>>>> dd1ef0b6
             AsyncCallParams *p = new AsyncCallParams();
             
             // cuter way of doing this?
